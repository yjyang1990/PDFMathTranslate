from pdfminer.pdfinterp import PDFGraphicState, PDFResourceManager
from pdfminer.pdffont import PDFFont, PDFCIDFont
from pdfminer.converter import PDFConverter
from pdfminer.pdffont import PDFUnicodeNotDefined
from pdfminer.utils import apply_matrix_pt, mult_matrix
from pdfminer.layout import (
    LTChar,
    LTFigure,
    LTLine,
    LTPage,
)
import logging
import re
import concurrent.futures
import numpy as np
import unicodedata
from tenacity import retry, wait_fixed
from pdf2zh import cache
from pdf2zh.translator import (
    BaseTranslator,
    GoogleTranslator,
    BingTranslator,
    DeepLTranslator,
    DeepLXTranslator,
    OllamaTranslator,
    OpenAITranslator,
    ZhipuTranslator,
    SiliconTranslator,
    AzureTranslator,
    TencentTranslator,
)
from pymupdf import Font

log = logging.getLogger(__name__)


class FontManager:
    """字体管理器，用于缓存和管理字体"""
    def __init__(self):
        self._font_cache = {}  # 字体缓存
        self._char_width_cache = {}  # 字符宽度缓存
        self._glyph_cache = {}  # 字形缓存

    def get_font(self, font_path):
        """获取字体，如果缓存中没有则加载"""
        if font_path not in self._font_cache:
            self._font_cache[font_path] = Font(font_path)
        return self._font_cache[font_path]

    def get_char_width(self, font, char, size):
        """获取字符宽度，使用缓存"""
        cache_key = (id(font), char, size)
        if cache_key not in self._char_width_cache:
            if isinstance(font, Font):
                width = font.char_lengths(char, size)[0]
            else:
                width = font.char_width(ord(char)) * size
            self._char_width_cache[cache_key] = width
        return self._char_width_cache[cache_key]

    def has_glyph(self, font, char):
        """检查字体是否包含字形，使用缓存"""
        cache_key = (id(font), char)
        if cache_key not in self._glyph_cache:
            self._glyph_cache[cache_key] = font.has_glyph(ord(char))
        return self._glyph_cache[cache_key]

    def clear_cache(self):
        """清理缓存"""
        self._char_width_cache.clear()
        self._glyph_cache.clear()


class PDFConverterEx(PDFConverter):
    def __init__(
        self,
        rsrcmgr: PDFResourceManager,
    ) -> None:
        PDFConverter.__init__(self, rsrcmgr, None, "utf-8", 1, None)

    def begin_page(self, page, ctm) -> None:
        # 重载替换 cropbox
        (x0, y0, x1, y1) = page.cropbox
        (x0, y0) = apply_matrix_pt(ctm, (x0, y0))
        (x1, y1) = apply_matrix_pt(ctm, (x1, y1))
        mediabox = (0, 0, abs(x0 - x1), abs(y0 - y1))
        self.cur_item = LTPage(page.pageno, mediabox)

    def end_page(self, page):
        # 重载返回指令流
        return self.receive_layout(self.cur_item)

    def begin_figure(self, name, bbox, matrix) -> None:
        # 重载设置 pageid
        self._stack.append(self.cur_item)
        self.cur_item = LTFigure(name, bbox, mult_matrix(matrix, self.ctm))
        self.cur_item.pageid = self._stack[-1].pageid

    def end_figure(self, _: str) -> None:
        # 重载返回指令流
        fig = self.cur_item
        assert isinstance(self.cur_item, LTFigure), str(type(self.cur_item))
        self.cur_item = self._stack.pop()
        self.cur_item.add(fig)
        return self.receive_layout(fig)

    def render_char(
        self,
        matrix,
        font,
        fontsize: float,
        scaling: float,
        rise: float,
        cid: int,
        ncs,
        graphicstate: PDFGraphicState,
    ) -> float:
        # 重载设置 cid 和 font
        try:
            text = font.to_unichr(cid)
            assert isinstance(text, str), str(type(text))
        except PDFUnicodeNotDefined:
            text = self.handle_undefined_char(font, cid)
        textwidth = font.char_width(cid)
        textdisp = font.char_disp(cid)
        item = LTChar(
            matrix,
            font,
            fontsize,
            scaling,
            rise,
            text,
            textwidth,
            textdisp,
            ncs,
            graphicstate,
        )
        self.cur_item.add(item)
        item.cid = cid  # hack 插入原字符编码
        item.font = font  # hack 插入原字符字体
        return item.adv


class Paragraph:
    def __init__(self, y, x, x0, x1, size, font, brk):
        self.y: float = y  # 初始纵坐标
        self.x: float = x  # 初始横坐标
        self.x0: float = x0  # 左边界
        self.x1: float = x1  # 右边界
        self.size: float = size  # 字体大小
        self.font: PDFFont = font  # 字体
        self.brk: bool = brk  # 换行标记


# fmt: off
class TranslateConverter(PDFConverterEx):
    SERIF_FONT = "pdf2zh/fonts/SourceHanSerifCN-Regular.otf"  # 思源宋体
    SANS_FONT = "pdf2zh/fonts/SourceHanSansCN-Regular.otf"    # 思源黑体

    def __init__(
        self,
        rsrcmgr,
        vfont: str = None,
        vchar: str = None,
        thread: int = 0,
        layout={},
        lang_in: str = "",
        lang_out: str = "",
        service: str = "",
        resfont: str = None,  # 默认使用思源宋体
        noto: Font = None,
    ) -> None:
        super().__init__(rsrcmgr)
        self.vfont = vfont
        self.vchar = vchar
        self.thread = thread
        self.layout = layout
        self.resfont = resfont or self.SERIF_FONT  # 如果没有指定字体，使用思源宋体
        self.noto = noto
        self.font_manager = FontManager()  # 初始化字体管理器
        # 预加载常用字体
        if self.resfont:
            self.font_manager.get_font(self.resfont)
        if noto:
            self._noto_font = noto
        self.translator: BaseTranslator = None
        param = service.split(":", 1)
        service_name = param[0]
        service_model = param[1] if len(param) > 1 else None
        for translator in [GoogleTranslator, BingTranslator, DeepLTranslator, DeepLXTranslator, OllamaTranslator, OpenAITranslator, ZhipuTranslator, SiliconTranslator, AzureTranslator, TencentTranslator]:
            if service_name == translator.name:
                self.translator = translator(service, lang_out, lang_in, service_model)
        if not self.translator:
            raise ValueError("Unsupported translation service")

    def receive_layout(self, ltpage: LTPage):
        # 段落
        sstk: list[str] = []            # 段落文字栈 (保持为list因需要随机访问)
        pstk: list[Paragraph] = []      # 段落属性栈 (保持为list因需要随机访问)
        vbkt: int = 0                   # 段落公式括号计数
        # 公式组 - 使用生成器替代列表
        vstk: list[LTChar] = []         # 公式符号组 (保持为list因需要频繁访问和修改)
        vlstk: list[LTLine] = []        # 公式线条组 (保持为list因需要频繁访问和修改)
        vfix: float = 0                 # 公式纵向偏移
        # 公式组栈 - 使用生成器替代列表
        var: list[list[LTChar]] = []    # 公式符号组栈
        varl: list[list[LTLine]] = []   # 公式线条组栈
        varf: list[float] = []          # 公式纵向偏移栈
        vlen: list[float] = []          # 公式宽度栈
        # 全局
        lstk = []                       # 全局线条栈
        xt: LTChar = None               # 上一个字符
        xt_cls: int = -1                # 上一个字符所属段落，保证无论第一个字符属于哪个类别都可以触发新段落
        vmax: float = ltpage.width / 4  # 行内公式最大宽度
        ops: str = ""                   # 渲染结果

        def decode_font_name(font_name):    # 解码字体名称
            if isinstance(font_name, bytes):
                return font_name.decode('utf-8', errors='ignore')
            return font_name

        def vflag(font: str, char: str):    # 匹配公式（和角标）字体
            font = decode_font_name(font)
            if isinstance(char, bytes):
                char = char.decode('utf-8', errors='ignore')
            font = font.split("+")[-1]      # 字体名截断
            if re.match(r"\(cid:", char):
                return True
            # 基于字体名规则的判定
            if self.vfont:
                if re.match(self.vfont, font):
                    return True
            else:
<<<<<<< HEAD
                # 只匹配明确的数学和符号字体，不包括普通斜体和拉丁文
                if re.match(
                    r"(CM[^R]|(MS|XY|MT|BL|RM|EU|RS)[A-Z]|LINE|TeX-|rsfs|txsy|wasy|stmary|.*Math|.*Sym)",
=======
                if re.match(                                            # latex 字体
                    r"(CM[^R]|(MS|XY|MT|BL|RM|EU|LA|RS)[A-Z]|LINE|LCIRCLE|TeX-|rsfs|txsy|wasy|stmary|.*Mono|.*Code|.*Ital|.*Sym|.*Math)",
>>>>>>> 8bc01370
                    font,
                ):
                    return True
            # 基于字符集规则的判定
            if self.vchar:
                if re.match(self.vchar, char):
                    return True
            else:
                if (
                    char
                    and char != " "                                     # 非空格
                    and (
                        unicodedata.category(char[0])
                        in ["Mn", "Sm"]                                 # 只匹配数学符号和修饰符
                        or ord(char[0]) in range(0x370, 0x400)          # 希腊字母
                    )
                ):
                    return True
            return False

        def char_generator(page):
            """生成器函数：按需生成字符"""
            for item in page:
                if isinstance(item, LTChar):
                    yield item

        def line_generator(page):
            """生成器函数：按需生成线条"""
            for item in page:
                if isinstance(item, LTLine):
                    yield item

        # 使用生成器处理页面元素
        char_gen = char_generator(ltpage)
        line_gen = line_generator(ltpage)

        ############################################################
        # A. 原文档解析
        for child in char_gen:
            cur_v = False
            layout = self.layout[ltpage.pageid]
            # ltpage.height 可能是 fig 里面的高度，这里统一用 layout.shape
            h, w = layout.shape
            # 读取当前字符在 layout 中的类别
            cx, cy = np.clip(int(child.x0), 0, w - 1), np.clip(int(child.y0), 0, h - 1)
            cls = layout[cy, cx]
            
            # 判定当前字符是否属于公式
            if (
                cls == 0                                                                                # 1. 类别为保留区域
                or (cls == xt_cls and len(sstk[-1].strip()) > 1 and child.size < pstk[-1].size * 0.79)  # 2. 角标字体
                or (child.matrix[0] == 0 and child.matrix[3] == 0)                                      # 3. 垂直字体
            ):
                cur_v = True
            else:
                # 检查是否是需要翻译的拉丁文
                text = child.get_text()
                is_latin_quote = False
                if sstk:
                    current_text = sstk[-1]
                    # 检查是否在引号内
                    quote_count = current_text.count('"')
                    in_quotes = quote_count % 2 == 1
                    # 检查是否包含拉丁字母
                    has_latin = any(c.isalpha() and ord(c) < 128 for c in text)
                    is_latin_quote = in_quotes and has_latin
                
                if is_latin_quote or not vflag(child.fontname, text):
                    cur_v = False
                else:
                    cur_v = True
            # 判定括号组是否属于公式
            if not cur_v:
                if vstk and child.get_text() == "(":
                    cur_v = True
                    vbkt += 1
                if vbkt and child.get_text() == ")":
                    cur_v = True
                    vbkt -= 1
            if (                                                        # 判定当前公式是否结束
                not cur_v                                               # 1. 当前字符不属于公式
                or cls != xt_cls                                        # 2. 当前字符与前一个字符不属于同一段落
                or (abs(child.x0 - xt.x0) > vmax and cls != 0)          # 3. 段落内换行，可能是一长串斜体的段落，也可能是段内分式换行，这里设个阈值进行区分
            ):
                if vstk:
                    if (                                                # 根据公式右侧的文字修正公式的纵向偏移
                        not cur_v                                       # 1. 当前字符不属于公式
                        and cls == xt_cls                               # 2. 当前字符与前一个字符属于同一段落
                        and child.x0 > max([vch.x0 for vch in vstk])    # 3. 当前字符在公式右侧
                    ):
                        vfix = vstk[0].y0 - child.y0
                    sstk[-1] += f"$v{len(var)}$"
                    var.append(vstk)
                    varl.append(vlstk)
                    varf.append(vfix)
                    vstk = []
                    vlstk = []
                    vfix = 0
            # 当前字符不属于公式或当前字符是公式的第一个字符
            if not vstk:
                if cls == xt_cls:               # 当前字符与前一个字符属于同一段落
                    if child.x0 > xt.x1 + 1:    # 添加行内空格
                        sstk[-1] += " "
                    elif child.x1 < xt.x0:      # 添加换行空格并标记原文段落存在换行
                        sstk[-1] += " "
                        pstk[-1].brk = True
                else:                           # 根据当前字符构建一个新的段落
                    sstk.append("")
                    pstk.append(Paragraph(child.y0, child.x0, child.x0, child.x0, child.size, child.font, False))
            if not cur_v:                                               # 文字入栈
                if (                                                    # 根据当前字符修正段落属性
                    child.size > pstk[-1].size / 0.79                   # 1. 当前字符显著比段落字体大
                    or len(sstk[-1].strip()) == 1                       # 2. 当前字符为段落第二个文字（考虑首字母放大的情况）
                    or vflag(pstk[-1].font.fontname, "")                # 3. 段落字体为公式字体
                    or re.match(                                        # 4. 段落字体为粗体
                        r"(.*Medi|.*Bold)",
                        decode_font_name(pstk[-1].font.fontname),
                        re.IGNORECASE,
                    )
                ):
                    pstk[-1].y -= child.size - pstk[-1].size             # hack 这个段落纵向位置的修正有问题，不过先凑合用吧
                    pstk[-1].size = child.size
                    pstk[-1].font = child.font
                sstk[-1] += child.get_text()
            else:                                                       # 公式入栈
                if (                                                    # 根据公式左侧的文字修正公式的纵向偏移
                    not vstk                                            # 1. 当前字符是公式的第一个字符
                    and cls == xt_cls                                   # 2. 当前字符与前一个字符属于同一段落
                    and child.x0 > xt.x0                                # 3. 前一个字符在公式左侧
                ):
                    vfix = child.y0 - xt.y0
                vstk.append(child)
            # 更新段落边界，因为段落内换行之后可能是公式开头，所以要在外边处理
            pstk[-1].x0 = min(pstk[-1].x0, child.x0)
            pstk[-1].x1 = max(pstk[-1].x1, child.x1)
            # 更新上一个字符
            xt = child
            xt_cls = cls
        for child in line_gen:   # 图表
            layout = self.layout[ltpage.pageid]
            # ltpage.height 可能是 fig 里面的高度，这里统一用 layout.shape
            h, w = layout.shape
            # 读取当前线条在 layout 中的类别
            cx, cy = np.clip(int(child.x0), 0, w - 1), np.clip(int(child.y0), 0, h - 1)
            cls = layout[cy, cx]
            if vstk and cls == xt_cls:      # 公式线条
                vlstk.append(child)
            else:                           # 全局线条
                lstk.append(child)
        # 处理结尾
        if vstk:    # 公式出栈
            sstk[-1] += f"$v{len(var)}$"
            var.append(vstk)
            varl.append(vlstk)
            varf.append(vfix)
        log.debug("\n==========[VSTACK]==========\n")
        for id, v in enumerate(var):  # 计算公式宽度
            l = max([vch.x1 for vch in v]) - v[0].x0
            log.debug(f'< {l:.1f} {v[0].x0:.1f} {v[0].y0:.1f} {v[0].cid} {v[0].fontname} {len(varl[id])} > $v{id}$ = {"".join([ch.get_text() for ch in v])}')
            vlen.append(l)

        ############################################################
        # B. 段落翻译
        log.debug("\n==========[SSTACK]==========\n")
        hash_key = cache.deterministic_hash("PDFMathTranslate")
        cache.create_cache(hash_key)

        @retry(wait=wait_fixed(1))
        def worker(s: str):  # 多线程翻译
            if re.match(r"^\$v\d+\$$", s):  # 公式不翻译
                return s
            try:
                hash_key_paragraph = cache.deterministic_hash(
                    (s, str(self.translator))
                )
                new = cache.load_paragraph(hash_key, hash_key_paragraph)  # 查询缓存
                # new = None
                if new is None:
                    new = self.translator.translate(s)
                    cache.write_paragraph(hash_key, hash_key_paragraph, new)
                return new
            except BaseException as e:
                if log.isEnabledFor(logging.DEBUG):
                    log.exception(e)
                else:
                    log.exception(e, exc_info=False)
                raise e

        def process_translations(sstk):
            """使用生成器处理翻译结果"""
            with concurrent.futures.ThreadPoolExecutor(max_workers=self.thread) as executor:
                yield from executor.map(worker, sstk)

        ############################################################
        # C. 新文档排版
        def raw_string(fcur: str, cstk: str):  # 编码字符串
            if fcur == 'noto':
                return "".join(f"{self.font_manager.has_glyph(self._noto_font, c):04x}" for c in cstk)
            elif isinstance(self.fontmap[fcur], PDFCIDFont):  # 判断编码长度
                return "".join(f"{ord(c):04x}" for c in cstk)
            else:
                return "".join(f"{ord(c):02x}" for c in cstk)

        def process_formula(var_item, varl_item, varf_item, x, y, fcur):
            """生成器函数：处理公式排版"""
            fix = varf_item if fcur is not None else 0
            # 排版公式字符
            for vch in var_item:
                vc = chr(vch.cid)
                yield (f"/{self.fontid[vch.font]} {vch.size:f} Tf 1 0 0 1 "
                      f"{x + vch.x0 - var_item[0].x0:f} {fix + y + vch.y0 - var_item[0].y0:f} "
                      f"Tm [<{raw_string(self.fontid[vch.font], vc)}>] TJ ")
                
            # 排版公式线条
            for l in varl_item:
                if l.linewidth < 5:  # hack 有的文档会用粗线条当图片背景
                    yield (f"ET q 1 0 0 1 {l.pts[0][0] + x - var_item[0].x0:f} "
                          f"{l.pts[0][1] + fix + y - var_item[0].y0:f} cm [] 0 d 0 J "
                          f"{l.linewidth:f} w 0 0 m {l.pts[1][0] - l.pts[0][0]:f} "
                          f"{l.pts[1][1] - l.pts[0][1]:f} l S Q BT ")

        # 使用生成器处理翻译
        news = process_translations(sstk)
        
        _x, _y = 0, 0
        ops_parts = []  # 使用列表收集操作，最后一次性join
        
        for id, new in enumerate(news):
            x: float = pstk[id].x           # 段落初始横坐标
            y: float = pstk[id].y           # 段落上边界
            x0: float = pstk[id].x0         # 段落左边界
            x1: float = pstk[id].x1         # 段落右边界
            size: float = pstk[id].size     # 字体大小
            font: PDFFont = pstk[id].font   # 字体
            brk: bool = pstk[id].brk        # 段落属性
            cstk: str = ""                  # 当前文字栈
            fcur: str = None                # 当前字体ID
            tx = x
            fcur_ = fcur
            ptr = 0
            log.debug(f"< {y} {x} {x0} {x1} {size} {font.fontname} {brk} > {sstk[id]} | {new}")
            while ptr < len(new):
                vy_regex = re.match(
                    r"\$?\s*v([\d\s]+)\$", new[ptr:], re.IGNORECASE
                )  # 匹配 $vn$ 公式标记，前面的 $ 有的时候会被丢掉
                mod = 0  # 文字修饰符
                if vy_regex:  # 加载公式
                    ptr += len(vy_regex.group(0))
                    try:
                        vid = int(vy_regex.group(1).replace(" ", ""))
                        adv = vlen[vid]
                    except Exception:
                        continue  # 翻译器可能会自动补个越界的公式标记
                    if var[vid][-1].get_text() and unicodedata.category(var[vid][-1].get_text()[0]) in ["Lm", "Mn", "Sk"]:  # 文字修饰符
                        mod = var[vid][-1].width
                else:  # 加载文字
                    ch = new[ptr]
                    fcur_ = None
                    # 原字体编码容易出问题，这里直接放弃掉
                    # try:
                    #     if font.widths.get(ord(ch)) and font.to_unichr(ord(ch))==ch:
                    #         fcur_=self.fontid[font] # 原字体
                    # except:
                    #     pass
                    try:
                        if fcur_ is None and self.fontmap["tiro"].to_unichr(ord(ch)) == ch:
                            fcur_ = "tiro"  # 默认拉丁字体
                    except Exception:
                        pass
                    if fcur_ is None:
                        if self.translator.lang_out in ["zh-CN", "zh-TW"]:
                            # 调整中文字体大小，提高清晰度和可读性
                            size = size * 1.12 if size < 12 else size * 1.08
                            # 处理中文标点符号间距
                            if ch in '，。；：！？、':
                                adv = adv * 0.8  # 减小中文标点符号间距
                            elif ch in '"\'"':  # 修复引号语法
                                adv = adv * 0.9  # 调整引号间距
                        fcur_ = self.resfont  # 默认非拉丁字体
                    # print(self.fontid[font],fcur_,ch,font.char_width(ord(ch)))
                    if fcur_ == 'noto':
                        adv = self.font_manager.get_char_width(self._noto_font, ch, size)
                    else:
                        adv = self.font_manager.get_char_width(self.fontmap[fcur_], ch, size)
                    ptr += 1
                if (                                # 输出文字缓冲区
                    fcur_ != fcur                   # 1. 字体更新
                    or vy_regex                     # 2. 插入公式
                    or x + adv > x1 + 0.1 * size    # 3. 到达右边界（可能一整行都被符号化，这里需要考虑浮点误差）
                ):
                    if cstk:
                        ops_parts.append(f"/{fcur} {size:f} Tf 1 0 0 1 {tx:f} {y:f} Tm [<{raw_string(fcur, cstk)}>] TJ ")
                        cstk = ""
                if brk and x + adv > x1 + 0.1 * size:  # 到达右边界且原文段落存在换行
                    x = x0
<<<<<<< HEAD
                    # 优化不同语言的行间距和段落间距
                    lang_space = {
                        "zh-CN": 1.75,  # 增加中文行间距
                        "zh-TW": 1.75,
                        "ja": 1.5,
                        "ko": 1.5,
                        "en": 1.3,
                        "ar": 1.2,
                        "ru": 1.2,
                        "uk": 1.2,
                        "ta": 1.2
                    }
                    # 根据语言调整行间距，确保中文阅读体验
                    line_spacing = lang_space.get(self.translator.lang_out, 1.3)
                    y -= size * line_spacing
                    
                    # 在段落之间添加额外间距
                    if ptr >= len(new) - 1:  # 如果是段落的最后一行
                        y -= size * 0.5  # 添加额外的段落间距
=======
                    lang_space = {"zh-cn": 1.4, "zh-tw": 1.4, "zh-hans": 1.4, "zh-hant": 1.4, "zh": 1.4, "ja": 1.1, "ko": 1.2, "en": 1.2, "ar": 1.0, "ru": 0.8, "uk": 0.8, "ta": 0.8}
                    y -= size * lang_space.get(self.translator.lang_out.lower(), 1.1)  # 小语种大多适配 1.1
>>>>>>> 8bc01370
                if vy_regex:  # 插入公式
                    ops_parts.extend(process_formula(var[vid], varl[vid], varf[vid], x, y, fcur))
                else:
                    # 插入文字缓冲区
                    if not cstk:  # 单行开头
                        tx = x
                        if x == x0 and ch == " ":  # 消除段落换行空格
                            adv = 0
                        else:
                            cstk += ch
                    else:
                        cstk += ch
                adv -= mod # 文字修饰符
                fcur = fcur_
                x += adv
                if log.isEnabledFor(logging.DEBUG):
                    lstk.append(LTLine(0.1, (_x, _y), (x, y)))
                    _x, _y = x, y
            # 处理结尾
            if cstk:
                ops_parts.append(f"/{fcur} {size:f} Tf 1 0 0 1 {tx:f} {y:f} Tm [<{raw_string(fcur, cstk)}>] TJ ")

        # 处理全局线条
        for l in lstk:  # 排版全局线条
            if l.linewidth < 5:  # hack 有的文档会用粗线条当图片背景
                ops_parts.append(f"ET q 1 0 0 1 {l.pts[0][0]:f} {l.pts[0][1]:f} cm [] 0 d 0 J {l.linewidth:f} w 0 0 m {l.pts[1][0] - l.pts[0][0]:f} {l.pts[1][1] - l.pts[0][1]:f} l S Q BT ")
        
        # 一次性拼接所有操作
        ops = f"BT {''.join(ops_parts)}ET "
        return ops<|MERGE_RESOLUTION|>--- conflicted
+++ resolved
@@ -231,14 +231,9 @@
                 if re.match(self.vfont, font):
                     return True
             else:
-<<<<<<< HEAD
                 # 只匹配明确的数学和符号字体，不包括普通斜体和拉丁文
                 if re.match(
-                    r"(CM[^R]|(MS|XY|MT|BL|RM|EU|RS)[A-Z]|LINE|TeX-|rsfs|txsy|wasy|stmary|.*Math|.*Sym)",
-=======
-                if re.match(                                            # latex 字体
                     r"(CM[^R]|(MS|XY|MT|BL|RM|EU|LA|RS)[A-Z]|LINE|LCIRCLE|TeX-|rsfs|txsy|wasy|stmary|.*Mono|.*Code|.*Ital|.*Sym|.*Math)",
->>>>>>> 8bc01370
                     font,
                 ):
                     return True
@@ -534,8 +529,6 @@
                         cstk = ""
                 if brk and x + adv > x1 + 0.1 * size:  # 到达右边界且原文段落存在换行
                     x = x0
-<<<<<<< HEAD
-                    # 优化不同语言的行间距和段落间距
                     lang_space = {
                         "zh-CN": 1.75,  # 增加中文行间距
                         "zh-TW": 1.75,
@@ -554,10 +547,6 @@
                     # 在段落之间添加额外间距
                     if ptr >= len(new) - 1:  # 如果是段落的最后一行
                         y -= size * 0.5  # 添加额外的段落间距
-=======
-                    lang_space = {"zh-cn": 1.4, "zh-tw": 1.4, "zh-hans": 1.4, "zh-hant": 1.4, "zh": 1.4, "ja": 1.1, "ko": 1.2, "en": 1.2, "ar": 1.0, "ru": 0.8, "uk": 0.8, "ta": 0.8}
-                    y -= size * lang_space.get(self.translator.lang_out.lower(), 1.1)  # 小语种大多适配 1.1
->>>>>>> 8bc01370
                 if vy_regex:  # 插入公式
                     ops_parts.extend(process_formula(var[vid], varl[vid], varf[vid], x, y, fcur))
                 else:

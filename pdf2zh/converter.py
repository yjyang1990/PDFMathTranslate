--- conflicted
+++ resolved
@@ -304,26 +304,6 @@
                     cur_v = False
                 else:
                     cur_v = True
-<<<<<<< HEAD
-            # 判定括号组是否属于公式
-            if not cur_v:
-                if vstk and child.get_text() == "(":
-                    cur_v = True
-                    vbkt += 1
-                if vbkt and child.get_text() == ")":
-                    cur_v = True
-                    vbkt -= 1
-            if (                                                        # 判定当前公式是否结束
-                not cur_v                                               # 1. 当前字符不属于公式
-                or cls != xt_cls                                        # 2. 当前字符与前一个字符不属于同一段落
-                or (abs(child.x0 - xt.x0) > vmax and cls != 0)          # 3. 段落内换行，可能是一长串斜体的段落，也可能是段内分式换行，这里设个阈值进行区分
-            ):
-                if vstk:
-                    if (                                                # 根据公式右侧的文字修正公式的纵向偏移
-                        not cur_v                                       # 1. 当前字符不属于公式
-                        and cls == xt_cls                               # 2. 当前字符与前一个字符属于同一段落
-                        and child.x0 > max([vch.x0 for vch in vstk])    # 3. 当前字符在公式右侧
-=======
                 # 判定括号组是否属于公式
                 if not cur_v:
                     if vstk and child.get_text() == "(":
@@ -373,7 +353,7 @@
                         child.size > pstk[-1].size / 0.79                   # 1. 当前字符显著比段落字体大
                         or len(sstk[-1].strip()) == 1                       # 2. 当前字符为段落第二个文字（考虑首字母放大的情况）
                     ):
-                        pstk[-1].y -= child.size - pstk[-1].size            # 修正段落初始纵坐标，假设两个不同大小字符的上边界对齐
+                        pstk[-1].y -= child.size - pstk[-1].size            # hack 这个段落纵向位置的修正有问题，不过先凑合用吧
                         pstk[-1].size = child.size
                     sstk[-1] += child.get_text()
                 else:                                                       # 公式入栈
@@ -381,43 +361,9 @@
                         not vstk                                            # 1. 当前字符是公式的第一个字符
                         and cls == xt_cls                                   # 2. 当前字符与前一个字符属于同一段落
                         and child.x0 > xt.x0                                # 3. 前一个字符在公式左侧
->>>>>>> adfc4e5b
                     ):
-                        vfix = vstk[0].y0 - child.y0
-                    sstk[-1] += f"$v{len(var)}$"
-                    var.append(vstk)
-                    varl.append(vlstk)
-                    varf.append(vfix)
-                    vstk = []
-                    vlstk = []
-                    vfix = 0
-            # 当前字符不属于公式或当前字符是公式的第一个字符
-            if not vstk:
-                if cls == xt_cls:               # 当前字符与前一个字符属于同一段落
-                    if child.x0 > xt.x1 + 1:    # 添加行内空格
-                        sstk[-1] += " "
-                    elif child.x1 < xt.x0:      # 添加换行空格并标记原文段落存在换行
-                        sstk[-1] += " "
-                        pstk[-1].brk = True
-                else:                           # 根据当前字符构建一个新的段落
-                    sstk.append("")
-                    pstk.append(Paragraph(child.y0, child.x0, child.x0, child.x0, child.size, False))
-            if not cur_v:                                               # 文字入栈
-                if (                                                    # 根据当前字符修正段落属性
-                    child.size > pstk[-1].size / 0.79                   # 1. 当前字符显著比段落字体大
-                    or len(sstk[-1].strip()) == 1                       # 2. 当前字符为段落第二个文字（考虑首字母放大的情况）
-                ):
-                    pstk[-1].y -= child.size - pstk[-1].size             # hack 这个段落纵向位置的修正有问题，不过先凑合用吧
-                    pstk[-1].size = child.size
-                sstk[-1] += child.get_text()
-            else:                                                       # 公式入栈
-                if (                                                    # 根据公式左侧的文字修正公式的纵向偏移
-                    not vstk                                            # 1. 当前字符是公式的第一个字符
-                    and cls == xt_cls                                   # 2. 当前字符与前一个字符属于同一段落
-                    and child.x0 > xt.x0                                # 3. 前一个字符在公式左侧
-                ):
-                    vfix = child.y0 - xt.y0
-                vstk.append(child)
+                        vfix = child.y0 - xt.y0
+                    vstk.append(child)
             # 更新段落边界，因为段落内换行之后可能是公式开头，所以要在外边处理
             pstk[-1].x0 = min(pstk[-1].x0, child.x0)
             pstk[-1].x1 = max(pstk[-1].x1, child.x1)

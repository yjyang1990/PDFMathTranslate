--- conflicted
+++ resolved
@@ -279,11 +279,7 @@
                         pstk.append(Paragraph(child.y0, child.x0, child.x0, child.x0, child.size, False))
                 if not cur_v:                                               # 文字入栈
                     if (                                                    # 根据当前字符修正段落属性
-<<<<<<< HEAD
                         child.size > pstk[-1].size                          # 1. 当前字符比段落字体大
-=======
-                        child.size > pstk[-1].size                          # 1. 当前字符显著比段落字体大
->>>>>>> 596d4e30
                         or len(sstk[-1].strip()) == 1                       # 2. 当前字符为段落第二个文字（考虑首字母放大的情况）
                     ) and child.get_text() != " ":                          # 3. 当前字符不是空格
                         pstk[-1].y -= child.size - pstk[-1].size            # 修正段落初始纵坐标，假设两个不同大小字符的上边界对齐

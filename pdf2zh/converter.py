--- conflicted
+++ resolved
@@ -278,7 +278,6 @@
 
         ############################################################
         # A. 原文档解析
-<<<<<<< HEAD
         for child in char_gen:
             cur_v = False
             layout = self.layout[ltpage.pageid]
@@ -287,16 +286,17 @@
             # 读取当前字符在 layout 中的类别
             cx, cy = np.clip(int(child.x0), 0, w - 1), np.clip(int(child.y0), 0, h - 1)
             cls = layout[cy, cx]
-            if (                                                                                        # 判定当前字符是否属于公式
+            
+            # 判定当前字符是否属于公式
+            if (
                 cls == 0                                                                                # 1. 类别为保留区域
                 or (cls == xt_cls and len(sstk[-1].strip()) > 1 and child.size < pstk[-1].size * 0.79)  # 2. 角标字体
                 or (child.matrix[0] == 0 and child.matrix[3] == 0)                                      # 3. 垂直字体
             ):
                 cur_v = True
             else:
-                # 打印调试信息
+                # 检查是否是需要翻译的拉丁文
                 text = child.get_text()
-                # 检查是否是需要翻译的拉丁文
                 is_latin_quote = False
                 if sstk:
                     current_text = sstk[-1]
@@ -310,27 +310,6 @@
                 if is_latin_quote or not vflag(child.fontname, text):
                     cur_v = False
                 else:
-=======
-        for child in ltpage:
-            if isinstance(child, LTChar):
-                cur_v = False
-                layout = self.layout[ltpage.pageid]
-                # ltpage.height 可能是 fig 里面的高度，这里统一用 layout.shape
-                h, w = layout.shape
-                # 读取当前字符在 layout 中的类别
-                cx, cy = np.clip(int(child.x0), 0, w - 1), np.clip(int(child.y0), 0, h - 1)
-                cls = layout[cy, cx]
-                # 锚定文档中 bullet 的位置
-                if child.get_text() == "•":
-                    cls = 0
-                # 判定当前字符是否属于公式
-                if (                                                                                        # 判定当前字符是否属于公式
-                    cls == 0                                                                                # 1. 类别为保留区域
-                    or (cls == xt_cls and len(sstk[-1].strip()) > 1 and child.size < pstk[-1].size * 0.79)  # 2. 角标字体，有 0.76 的角标和 0.799 的大写，这里用 0.79 取中，同时考虑首字母放大的情况
-                    or vflag(child.fontname, child.get_text())                                              # 3. 公式字体
-                    or (child.matrix[0] == 0 and child.matrix[3] == 0)                                      # 4. 垂直字体
-                ):
->>>>>>> 57a6b220
                     cur_v = True
             # 判定括号组是否属于公式
             if not cur_v:

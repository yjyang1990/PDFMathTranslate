import os
import shutil
from pathlib import Path
from pdf2zh import __version__
from pdf2zh.pdf2zh import extract_text

import gradio as gr
import numpy as np
import pymupdf
import tqdm
import requests

# Map service names to pdf2zh service options
service_map = {
    "Google": ("google", None, None),
    "DeepL": ("deepl", "DEEPL_AUTH_KEY", None),
    "DeepLX": ("deeplx", "DEEPLX_AUTH_KEY", None),
    "Ollama": ("ollama", None, "gemma2"),
    "OpenAI": ("openai", "OPENAI_API_KEY", "gpt-4o"),
    "Azure": ("azure", "AZURE_APIKEY", None),
    "Tencent": ("tencent", "TENCENT_SECRET_KEY", None),
}
lang_map = {
    "Chinese": "zh",
    "English": "en",
    "French": "fr",
    "German": "de",
    "Japanese": "ja",
    "Korean": "ko",
    "Russian": "ru",
    "Spanish": "es",
    "Italian": "it",
}
page_map = {
    "All": None,
    "First": [0],
    "First 5 pages": list(range(0, 5)),
}

flag_demo = False
if os.environ.get("PDF2ZH_DEMO"):
    flag_demo = True
    service_map = {
        "Google": ("google", None, None),
    }
    page_map = {
        "First": [0],
        "First 20 pages": list(range(0, 20)),
    }
    client_key = os.environ.get("PDF2ZH_CLIENT_KEY")
    server_key = os.environ.get("PDF2ZH_SERVER_KEY")


def verify_recaptcha(response):
    recaptcha_url = "https://www.google.com/recaptcha/api/siteverify"

    print("reCAPTCHA", server_key, response)

    data = {"secret": server_key, "response": response}
    result = requests.post(recaptcha_url, data=data).json()

    print("reCAPTCHA", result.get("success"))

    return result.get("success")


def pdf_preview(file):
    doc = pymupdf.open(file)
    page = doc[0]
    pix = page.get_pixmap()
    image = np.frombuffer(pix.samples, np.uint8).reshape(pix.height, pix.width, 3)
    return image


def upload_file(file, service, progress=gr.Progress()):
    """Handle file upload, validation, and initial preview."""
    if not file or not os.path.exists(file):
        return None, None

    try:
        # Convert first page for preview
        preview_image = pdf_preview(file)

        return file, preview_image
    except Exception as e:
        print(f"Error converting PDF: {e}")
        return None, None


def translate(
    file_path,
    service,
    apikey,
    model_id,
    lang_from,
    lang_to,
    page_range,
    recaptcha_response,
    progress=gr.Progress(),
):
    """Translate PDF content using selected service."""
    if not file_path:
        raise gr.Error("No input")

    if flag_demo and not verify_recaptcha(recaptcha_response):
        raise gr.Error("reCAPTCHA fail")

    progress(0, desc="Starting translation...")

    output = Path("pdf2zh_files")
    output.mkdir(parents=True, exist_ok=True)
    filename = os.path.splitext(os.path.basename(file_path))[0]
    file_en = output / f"{filename}.pdf"
    file_zh = output / f"{filename}-zh.pdf"
    file_dual = output / f"{filename}-dual.pdf"
    shutil.copyfile(file_path, file_en)

    selected_service = service_map[service][0]
    if service_map[service][1]:
        os.environ.setdefault(service_map[service][1], apikey)
    selected_page = page_map[page_range]
    lang_from = lang_map[lang_from]
    lang_to = lang_map[lang_to]
    if selected_service == "google":
        lang_from = "zh-CN" if lang_from == "zh" else lang_from
        lang_to = "zh-CN" if lang_to == "zh" else lang_to

    print(f"Files before translation: {os.listdir(output)}")

    def progress_bar(t: tqdm.tqdm):
        progress(t.n / t.total, desc="Translating...")

    param = {
        "files": [file_en],
        "pages": selected_page,
        "lang_in": lang_from,
        "lang_out": lang_to,
        "service": f"{selected_service}:{model_id}",
        "output": output,
        "thread": 4,
        "callback": progress_bar,
    }
    print(param)
    extract_text(**param)
    print(f"Files after translation: {os.listdir(output)}")

    if not file_zh.exists() or not file_dual.exists():
        raise gr.Error("No output")

    try:
        translated_preview = pdf_preview(str(file_zh))
    except Exception:
        raise gr.Error("No preview")

    progress(1.0, desc="Translation complete!")

    return (
        str(file_zh),
        translated_preview,
        str(file_dual),
        gr.update(visible=True),
        gr.update(visible=True),
        gr.update(visible=True),
    )


# Global setup
custom_blue = gr.themes.Color(
    c50="#E8F3FF",
    c100="#BEDAFF",
    c200="#94BFFF",
    c300="#6AA1FF",
    c400="#4080FF",
    c500="#165DFF",  # Primary color
    c600="#0E42D2",
    c700="#0A2BA6",
    c800="#061D79",
    c900="#03114D",
    c950="#020B33",
)

with gr.Blocks(
    title="PDFMathTranslate - PDF Translation with preserved formats",
    theme=gr.themes.Default(
        primary_hue=custom_blue, spacing_size="md", radius_size="lg"
    ),
    css="""
    .secondary-text {color: #999 !important;}
    footer {visibility: hidden}
    .env-warning {color: #dd5500 !important;}
    .env-success {color: #559900 !important;}

    /* Add dashed border to input-file class */
    .input-file {
        border: 1.2px dashed #165DFF !important;
        border-radius: 6px !important;
        # background-color: #ffffff !important;
        transition: background-color 0.4s ease-out;
    }

    .input-file:hover {
        border: 1.2px dashed #165DFF !important;
        border-radius: 6px !important;
        color: #165DFF !important;
        background-color: #E8F3FF !important;
        transition: background-color 0.2s ease-in;
    }

    .progress-bar-wrap {
    border-radius: 8px !important;
    }
    .progress-bar {
    border-radius: 8px !important;
    }

    # .input-file label {
    #     color: #165DFF !important;
    #     border: 1.2px dashed #165DFF !important;
    #     border-left: none !important;
    #     border-top: none !important;
    # }
    # .input-file .wrap {
    #     color: #165DFF !important;
    # }
    # .input-file .or {
    #     color: #165DFF !important;
    # }
    """,
    head=(
        """
    <script src="https://www.google.com/recaptcha/api.js?render=explicit" async defer></script>
    <script type="text/javascript">
        var onVerify = function(token) {
            el=document.getElementById('verify').getElementsByTagName('textarea')[0];
            el.value=token;
            el.dispatchEvent(new Event('input'));
        };
    </script>
    """
        if flag_demo
        else ""
    ),
) as demo:
    gr.Markdown(
        "# [PDFMathTranslate @ GitHub](https://github.com/Byaidu/PDFMathTranslate)"
    )

    with gr.Row():
        with gr.Column(scale=1):
            gr.Markdown("## 文件" + (" | < 5 MB" if flag_demo else ""))
            file_input = gr.File(
                label="文档",
                file_count="single",
                file_types=[".pdf"],
                type="filepath",
                elem_classes=["input-file"],
            )
<<<<<<< HEAD
            gr.Markdown("## 选项")
            service = gr.Dropdown(
                label="翻译服务",
                info="选择要使用的翻译服务。部分服务需要密钥",
                choices=service_map.keys(),
                value="Google",
            )
            lang_to = gr.Dropdown(
                label="目标语言",
                info="选择要翻译成的目标语言（可选）",
                choices=lang_map.keys(),
                value="Chinese",
            )
            page_range = gr.Radio(
                choices=page_map.keys(),
                label="页面范围",
                info="翻译整个文档或仅翻译部分页面（可选）",
                value=list(page_map.keys())[0],
            )
            model_id = gr.Textbox(
                label="模型ID",
                info="请输入要使用的模型标识符（例如：gemma2）。此标识符将用于指定特定的翻译模型。",
=======
            gr.Markdown("## Option")
            with gr.Row():
                service = gr.Dropdown(
                    label="Service",
                    choices=service_map.keys(),
                    value="Google",
                )
                apikey = gr.Textbox(
                    label="API Key",
                    max_lines=1,
                    visible=False,
                )
            with gr.Row():
                lang_from = gr.Dropdown(
                    label="Translate from",
                    choices=lang_map.keys(),
                    value="English",
                )
                lang_to = gr.Dropdown(
                    label="Translate to",
                    choices=lang_map.keys(),
                    value="Chinese",
                )
            page_range = gr.Radio(
                choices=page_map.keys(),
                label="Pages",
                value=list(page_map.keys())[0],
            )
            model_id = gr.Textbox(
                label="Model ID",
>>>>>>> 9d4474b8
                visible=False,
            )
            envs_status = "<span class='env-success'>- Properly configured.</span><br>"

            def details_wrapper(text_markdown):
                text = f"""
                    <summary>Technical details</summary>
                    {text_markdown}
                    - Version: {__version__}
                """
                return text

            def env_var_checker(env_var_name: str) -> str:
                if env_var_name:
                    if not os.environ.get(env_var_name):
                        envs_status = (
                            f"<span class='env-warning'>- Warning: environmental not found or error ({env_var_name})."
                            + "</span><br>- Please make sure that the environment variables are properly configured "
                            + "(<a href='https://github.com/Byaidu/PDFMathTranslate'>guide</a>).<br>"
                        )
                    else:
                        value = str(os.environ.get(env_var_name))
                        envs_status = "<span class='env-success'>- Properly configured.</span><br>"
                        envs_status += (
                            f"- {env_var_name}: <code>{value[:13]}***</code><br>"
                        )
                else:
                    envs_status = (
                        "<span class='env-success'>- Properly configured.</span><br>"
                    )
                return details_wrapper(envs_status)

            def on_select_service(service, evt: gr.EventData):
                if service_map[service][1]:
                    apikey_content = gr.update(
                        visible=True, value=os.environ.get(service_map[service][1])
                    )
                else:
                    apikey_content = gr.update(visible=False)
                if service_map[service][2]:
                    model_visibility = gr.update(
                        visible=True, value=service_map[service][2]
                    )
                else:
                    model_visibility = gr.update(visible=False)
                return (
                    env_var_checker(service_map[service][1]),
                    model_visibility,
                    apikey_content,
                )

            output_title = gr.Markdown("## 翻译结果", visible=False)
            output_file = gr.File(label="下载翻译", visible=False)
            output_file_dual = gr.File(
                label="下载双语翻译", visible=False
            )
            recaptcha_response = gr.Textbox(
                label="reCAPTCHA Response", elem_id="verify", visible=False
            )
            recaptcha_box = gr.HTML('<div id="recaptcha-box"></div>')
            translate_btn = gr.Button("开始翻译", variant="primary")
            tech_details_tog = gr.Markdown(
                details_wrapper(envs_status),
                elem_classes=["secondary-text"],
            )
            service.select(
                on_select_service, service, [tech_details_tog, model_id, apikey]
            )

        with gr.Column(scale=2):
            gr.Markdown("## 预览")
            preview = gr.Image(label="文档预览", visible=True)

    # Event handlers
    file_input.upload(
        upload_file,
        inputs=[file_input, service],
        outputs=[file_input, preview],
        js=(
            f"""
            (a,b)=>{{
                try{{
                    grecaptcha.render('recaptcha-box',{{
                        'sitekey':'{client_key}',
                        'callback':'onVerify'
                    }});
                }}catch(error){{}}
                return [a];
            }}
            """
            if flag_demo
            else ""
        ),
    )

    translate_btn.click(
        translate,
        inputs=[
            file_input,
            service,
            apikey,
            model_id,
            lang_from,
            lang_to,
            page_range,
            recaptcha_response,
        ],
        outputs=[
            output_file,
            preview,
            output_file_dual,
            output_file,
            output_file_dual,
            output_title,
        ],
    ).then(lambda: None, js="()=>{grecaptcha.reset()}" if flag_demo else "")


def setup_gui(share=False):
    if flag_demo:
        demo.launch(server_name="0.0.0.0", max_file_size="5mb", inbrowser=True)
    else:
        try:
            demo.launch(server_name="0.0.0.0", debug=True, inbrowser=True, share=share)
        except Exception:
            print(
                "Error launching GUI using 0.0.0.0.\nThis may be caused by global mode of proxy software."
            )
            try:
                demo.launch(
                    server_name="127.0.0.1", debug=True, inbrowser=True, share=share
                )
            except Exception:
                print(
                    "Error launching GUI using 127.0.0.1.\nThis may be caused by global mode of proxy software."
                )
                demo.launch(debug=True, inbrowser=True, share=True)


# For auto-reloading while developing
if __name__ == "__main__":
    setup_gui()<|MERGE_RESOLUTION|>--- conflicted
+++ resolved
@@ -255,7 +255,6 @@
                 type="filepath",
                 elem_classes=["input-file"],
             )
-<<<<<<< HEAD
             gr.Markdown("## 选项")
             service = gr.Dropdown(
                 label="翻译服务",
@@ -278,38 +277,6 @@
             model_id = gr.Textbox(
                 label="模型ID",
                 info="请输入要使用的模型标识符（例如：gemma2）。此标识符将用于指定特定的翻译模型。",
-=======
-            gr.Markdown("## Option")
-            with gr.Row():
-                service = gr.Dropdown(
-                    label="Service",
-                    choices=service_map.keys(),
-                    value="Google",
-                )
-                apikey = gr.Textbox(
-                    label="API Key",
-                    max_lines=1,
-                    visible=False,
-                )
-            with gr.Row():
-                lang_from = gr.Dropdown(
-                    label="Translate from",
-                    choices=lang_map.keys(),
-                    value="English",
-                )
-                lang_to = gr.Dropdown(
-                    label="Translate to",
-                    choices=lang_map.keys(),
-                    value="Chinese",
-                )
-            page_range = gr.Radio(
-                choices=page_map.keys(),
-                label="Pages",
-                value=list(page_map.keys())[0],
-            )
-            model_id = gr.Textbox(
-                label="Model ID",
->>>>>>> 9d4474b8
                 visible=False,
             )
             envs_status = "<span class='env-success'>- Properly configured.</span><br>"

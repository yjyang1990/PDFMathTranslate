import abc
import cv2
import numpy as np
<<<<<<< HEAD
import contextlib
import os
=======
import ast
import onnx
import onnxruntime
>>>>>>> 9d4474b8
from huggingface_hub import hf_hub_download

# Set HuggingFace mirror
os.environ["HF_ENDPOINT"] = "https://hf-mirror.com"


class DocLayoutModel(abc.ABC):
    @staticmethod
<<<<<<< HEAD
    def load_torch():
        try:
            import doclayout_yolo
            print("成功导入 doclayout_yolo")
        except ImportError as e:
            print(f"导入 doclayout_yolo 失败: {e}")
            return None

        # First try to load from local models directory
        print('torch-----local_path')
        local_path = os.path.join(os.path.dirname(__file__), "models", "doclayout_yolo_docstructbench_imgsz1024.pt")
        print(local_path)
        if os.path.exists(local_path):
            try:
                return TorchModel(local_path)
            except Exception as e:
                print(f"加载torch模型失败: {e}")
                return None
        
        print(f"模型文件不存在: {local_path}")
        return None

    @staticmethod
=======
>>>>>>> 9d4474b8
    def load_onnx():
        try:
            import onnx
            import onnxruntime
            print("成功导入 onnx 和 onnxruntime")
        except ImportError as e:
            print(f"导入 onnx 相关包失败: {e}")
            return None

        print('onnx-----local_path')
        local_path = os.path.join(os.path.dirname(__file__), "models", "doclayout_yolo_docstructbench_imgsz1024.onnx")
        print(local_path)
        if os.path.exists(local_path):
            try:
                return OnnxModel(local_path)
            except Exception as e:
                print(f"加载onnx模型失败: {e}")
                return None
        
        print(f"模型文件不存在: {local_path}")
        return None

    @staticmethod
    def load_available():
<<<<<<< HEAD
        torch_model = DocLayoutModel.load_torch()
        if torch_model is not None:
            return torch_model

        onnx_model = DocLayoutModel.load_onnx()
        if onnx_model is not None:
            return onnx_model

        raise ImportError(
            "无法加载模型。请确保：\n"
            "1. 已安装必要的依赖：\n"
            "   - torch模型需要: pip install doclayout-yolo torch\n"
            "   - onnx模型需要: pip install onnx onnxruntime\n"
            "2. 模型文件已正确放置：\n"
            "   - torch模型路径：pdf2zh/models/doclayout_yolo_docstructbench_imgsz1024.pt\n"
            "   - onnx模型路径：pdf2zh/models/doclayout_yolo_docstructbench_imgsz1024.onnx"
        )
=======
        return DocLayoutModel.load_onnx()
>>>>>>> 9d4474b8

    @property
    @abc.abstractmethod
    def stride(self) -> int:
        """Stride of the model input."""
        pass

    @abc.abstractmethod
    def predict(self, image, imgsz=1024, **kwargs) -> list:
        """
        Predict the layout of a document page.

        Args:
            image: The image of the document page.
            imgsz: Resize the image to this size. Must be a multiple of the stride.
            **kwargs: Additional arguments.
        """
        pass


<<<<<<< HEAD
class TorchModel(DocLayoutModel):
    def __init__(self, model_path: str):
        try:
            import doclayout_yolo
        except ImportError:
            raise ImportError(
                "Please install the `torch` feature to use the Torch model."
            )

        self.model_path = model_path
        self.model = doclayout_yolo.YOLOv10(model_path)

    @staticmethod
    def from_pretrained(repo_id: str, filename: str):
        # 直接从本地加载模型
        local_path = os.path.join(os.path.dirname(__file__), "models", filename)
        if not os.path.exists(local_path):
            raise ImportError(
                f"模型文件不存在: {local_path}\n"
                "请下载模型文件并放置到正确位置。\n"
                "下载链接：\n"
                "1. Torch模型(推荐): https://huggingface.co/juliozhao/DocLayout-YOLO-DocStructBench/resolve/main/doclayout_yolo_docstructbench_imgsz1024.pt\n"
                "2. ONNX模型: https://huggingface.co/wybxc/DocLayout-YOLO-DocStructBench-onnx/resolve/main/doclayout_yolo_docstructbench_imgsz1024.onnx"
            )
        return TorchModel(local_path)

    @property
    def stride(self):
        return 32

    def predict(self, *args, **kwargs):
        return self.model.predict(*args, **kwargs)


=======
>>>>>>> 9d4474b8
class YoloResult:
    """Helper class to store detection results from ONNX model."""

    def __init__(self, boxes, names):
        self.boxes = [YoloBox(data=d) for d in boxes]
        self.boxes.sort(key=lambda x: x.conf, reverse=True)
        self.names = names


class YoloBox:
    """Helper class to store detection results from ONNX model."""

    def __init__(self, data):
        self.xyxy = data[:4]
        self.conf = data[-2]
        self.cls = data[-1]


class OnnxModel(DocLayoutModel):
    def __init__(self, model_path: str):
<<<<<<< HEAD
        import ast
        import onnxruntime as ort

=======
>>>>>>> 9d4474b8
        self.model_path = model_path
        self.session = ort.InferenceSession(model_path)

        # Load model config
        with open(os.path.join(os.path.dirname(__file__), "models", "config.py")) as f:
            config = ast.literal_eval(f.read())
            self.names = config["names"]
            self.stride = config["stride"]

    @staticmethod
    def from_pretrained(repo_id: str, filename: str):
        # 直接从本地加载模型
        local_path = os.path.join(os.path.dirname(__file__), "models", filename)
        if not os.path.exists(local_path):
            raise ImportError(
                f"模型文件不存在: {local_path}\n"
                "请下载模型文件并放置到正确位置。\n"
                "下载链接：\n"
                "1. Torch模型(推荐): https://huggingface.co/juliozhao/DocLayout-YOLO-DocStructBench/resolve/main/doclayout_yolo_docstructbench_imgsz1024.pt\n"
                "2. ONNX模型: https://huggingface.co/wybxc/DocLayout-YOLO-DocStructBench-onnx/resolve/main/doclayout_yolo_docstructbench_imgsz1024.onnx"
            )
        return OnnxModel(local_path)

    @property
    def stride(self):
        return self._stride

    def resize_and_pad_image(self, image, new_shape):
        """
        Resize and pad the image to the specified size, ensuring dimensions are multiples of stride.

        Parameters:
        - image: Input image
        - new_shape: Target size (integer or (height, width) tuple)
        - stride: Padding alignment stride, default 32

        Returns:
        - Processed image
        """
        if isinstance(new_shape, int):
            new_shape = (new_shape, new_shape)

        h, w = image.shape[:2]
        new_h, new_w = new_shape

        # Calculate scaling ratio
        r = min(new_h / h, new_w / w)
        resized_h, resized_w = int(round(h * r)), int(round(w * r))

        # Resize image
        image = cv2.resize(
            image, (resized_w, resized_h), interpolation=cv2.INTER_LINEAR
        )

        # Calculate padding size and align to stride multiple
        pad_w = (new_w - resized_w) % self.stride
        pad_h = (new_h - resized_h) % self.stride
        top, bottom = pad_h // 2, pad_h - pad_h // 2
        left, right = pad_w // 2, pad_w - pad_w // 2

        # Add padding
        image = cv2.copyMakeBorder(
            image, top, bottom, left, right, cv2.BORDER_CONSTANT, value=(114, 114, 114)
        )

        return image

    def scale_boxes(self, img1_shape, boxes, img0_shape):
        """
        Rescales bounding boxes (in the format of xyxy by default) from the shape of the image they were originally
        specified in (img1_shape) to the shape of a different image (img0_shape).

        Args:
            img1_shape (tuple): The shape of the image that the bounding boxes are for,
                in the format of (height, width).
            boxes (torch.Tensor): the bounding boxes of the objects in the image, in the format of (x1, y1, x2, y2)
            img0_shape (tuple): the shape of the target image, in the format of (height, width).

        Returns:
            boxes (torch.Tensor): The scaled bounding boxes, in the format of (x1, y1, x2, y2)
        """

        # Calculate scaling ratio
        gain = min(img1_shape[0] / img0_shape[0], img1_shape[1] / img0_shape[1])

        # Calculate padding size
        pad_x = round((img1_shape[1] - img0_shape[1] * gain) / 2 - 0.1)
        pad_y = round((img1_shape[0] - img0_shape[0] * gain) / 2 - 0.1)

        # Remove padding and scale boxes
        boxes[..., :4] = (boxes[..., :4] - [pad_x, pad_y, pad_x, pad_y]) / gain
        return boxes

    def predict(self, image, imgsz=1024, **kwargs):
        # Preprocess input image
        orig_h, orig_w = image.shape[:2]
        pix = self.resize_and_pad_image(image, new_shape=imgsz)
        pix = np.transpose(pix, (2, 0, 1))  # CHW
        pix = np.expand_dims(pix, axis=0)  # BCHW
        pix = pix.astype(np.float32) / 255.0  # Normalize to [0, 1]
        new_h, new_w = pix.shape[2:]

        # Run inference
        preds = self.session.run(None, {"images": pix})[0]

        # Postprocess predictions
        preds = preds[preds[..., 4] > 0.25]
        preds[..., :4] = self.scale_boxes(
            (new_h, new_w), preds[..., :4], (orig_h, orig_w)
        )
        return [YoloResult(boxes=preds, names=self.names)]<|MERGE_RESOLUTION|>--- conflicted
+++ resolved
@@ -1,14 +1,9 @@
 import abc
 import cv2
 import numpy as np
-<<<<<<< HEAD
-import contextlib
-import os
-=======
 import ast
 import onnx
 import onnxruntime
->>>>>>> 9d4474b8
 from huggingface_hub import hf_hub_download
 
 # Set HuggingFace mirror
@@ -17,7 +12,6 @@
 
 class DocLayoutModel(abc.ABC):
     @staticmethod
-<<<<<<< HEAD
     def load_torch():
         try:
             import doclayout_yolo
@@ -41,8 +35,6 @@
         return None
 
     @staticmethod
-=======
->>>>>>> 9d4474b8
     def load_onnx():
         try:
             import onnx
@@ -67,7 +59,6 @@
 
     @staticmethod
     def load_available():
-<<<<<<< HEAD
         torch_model = DocLayoutModel.load_torch()
         if torch_model is not None:
             return torch_model
@@ -85,9 +76,6 @@
             "   - torch模型路径：pdf2zh/models/doclayout_yolo_docstructbench_imgsz1024.pt\n"
             "   - onnx模型路径：pdf2zh/models/doclayout_yolo_docstructbench_imgsz1024.onnx"
         )
-=======
-        return DocLayoutModel.load_onnx()
->>>>>>> 9d4474b8
 
     @property
     @abc.abstractmethod
@@ -108,7 +96,6 @@
         pass
 
 
-<<<<<<< HEAD
 class TorchModel(DocLayoutModel):
     def __init__(self, model_path: str):
         try:
@@ -143,8 +130,6 @@
         return self.model.predict(*args, **kwargs)
 
 
-=======
->>>>>>> 9d4474b8
 class YoloResult:
     """Helper class to store detection results from ONNX model."""
 
@@ -165,12 +150,6 @@
 
 class OnnxModel(DocLayoutModel):
     def __init__(self, model_path: str):
-<<<<<<< HEAD
-        import ast
-        import onnxruntime as ort
-
-=======
->>>>>>> 9d4474b8
         self.model_path = model_path
         self.session = ort.InferenceSession(model_path)
 
